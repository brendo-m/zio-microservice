--- conflicted
+++ resolved
@@ -8,14 +8,9 @@
 
 object BuildHelper {
 
-<<<<<<< HEAD
   val zioVersion    = "1.0.3"
-  val zioNioVersion = "1.0.0-RC6"
-=======
-  val zioVersion      = "1.0.1"
-  val zioNioVersion   = "1.0.0-RC9"
+  val zioNioVersion = "1.0.0-RC9"
   val silencerVersion = "1.7.1"
->>>>>>> a4f6261a
 
   private val testDeps = Seq(
     "dev.zio" %% "zio-test"     % zioVersion % "test",
